--- conflicted
+++ resolved
@@ -19,12 +19,7 @@
 from matplotlib_scalebar.scalebar import ScaleBar
 import numpy as np
 from skimage import feature, io, measure, morphology, transform
-<<<<<<< HEAD
 import scipy.spatial as spatial
-=======
-from scipy import spatial
->>>>>>> ae5c74ed
-
 import cv2
 from scipy.stats import iqr
 
@@ -330,12 +325,6 @@
 
     distance = vec_length(sample_coords_sorted[:, :2] -
                           tform(screen_coords_sorted[:, :2]))
-<<<<<<< HEAD
-    ax[1, 1].plot(
-        160 * distance / 2, label='{:0.4f} +/- {:0.4f} nm'.format(160 * distance.mean() / 2, 160 * distance.std() / 2))
-    ax[1, 1].set_xlabel('point')
-    ax[1, 1].set_ylabel('discrepancy (nm)')
-=======
     # ax[1, 1].plot(
     #     distance, label='{:0.4f} +/- {:0.4f} nm'.format(160 * distance.mean() / 2, 160 * distance.std() / 2))
     # nbins = int((distance.max() - distance.min()) /
@@ -352,16 +341,12 @@
     ax[1, 1].set_xlabel('discrepancy (nm)')
     # ax[1, 1].set_xlabel('point')
     # ax[1, 1].set_ylabel('discrepancy (nm)')
->>>>>>> ae5c74ed
     ax[1, 1].legend()
     fig.tight_layout()
     plt.show()
 
-<<<<<<< HEAD
-=======
     return tform.params
 
 
->>>>>>> ae5c74ed
 if __name__ == '__main__':
     main()