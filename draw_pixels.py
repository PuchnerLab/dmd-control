--- conflicted
+++ resolved
@@ -1,368 +1,315 @@
-"""
-Provides functionality for drawing on a canvas and copying the
-contents to another canvas. Intended for controlling the display of a
-digital mirror array from another monitor. To account for optical path
-distortion, a transformation matrix can be provided as a
-column-separated file.
-"""
-
-from __future__ import division, print_function
-import numpy as np
-from skimage import transform
-import cv2
-import filepicker
-
-# Constants
-WHITE = 65535
-BLACK = 0
-
-# Hardware constants
-DMA_DIM = (1280, 800)
-MONITOR_DIM = (512, 512)
-CAMERA_DIM = (256, 256)
-
-# Initial parameters
-DRAWING = False
-ERASING = False
-SHAPE = 'circle'
-SIZE = 5
-
-CALIBRATION_MODE = False
-<<<<<<< HEAD
-CALIBRATION_TEST_MODE = False
-=======
->>>>>>> ae5c74ed
-
-INV_TRANSFORM = np.eye(3, dtype=np.float32)
-
-CAMERA_IMG = np.zeros(MONITOR_DIM, np.uint16)
-CAMERA = CAMERA_IMG.copy()
-
-DMA = np.ones(DMA_DIM[-1::-1], np.uint8)
-DMA_TEMP = DMA.copy()
-
-MAP1 = np.zeros(DMA.shape, dtype='float32')
-MAP2 = np.zeros(DMA.shape, dtype='float32')
-
-MODE = '(BLACK)'
-
-
-def calibration_pattern(nx=4, ny=4, screen_fraction=0.3, dim=DMA_DIM):
-<<<<<<< HEAD
-    global DMA_DIM, SIZE, WHITE
-    width, height = DMA_DIM
-=======
-    global SIZE
-    width, height = dim
->>>>>>> ae5c74ed
-
-    # Minimum spacing
-    # sx = int(w / (nx * s) - 2)
-    # sy = int(h / (ny * s) - 2)
-
-    # Maximum spacing
-    # sx = int(2 * s + (w - nx * 2 * s) / (nx - 1))
-    # sy = int(2 * s + (h - ny * 2 * s) / (ny - 1))
-
-    # Constant spacing
-    # s_x = int(screen_fraction * width / (nx - 1))
-    s_y = int(screen_fraction * height / (ny - 1))
-
-    # sx = int((screen_fraction * w - nx * 2 * s) / (nx - 1))
-    # sy = int((screen_fraction * h - ny * 2 * s) / (ny - 1))
-
-    pattern = np.zeros(dim[-1::-1])
-    for i in range(nx):
-        for j in range(ny):
-            if SIZE != 0:
-<<<<<<< HEAD
-                cv2.circle(pattern, (i * s_y + SIZE, j * s_y + SIZE), SIZE,
-                           (WHITE, WHITE, WHITE), -1)
-=======
-                cv2.circle(pattern, (i * s_y + SIZE + (width - s_y * (nx - 1)) // 2,
-                                     j * s_y + SIZE + (height - s_y * (ny - 1)) // 2),
-                           SIZE,
-                           (WHITE, WHITE, WHITE), -1, lineType=cv2.LINE_AA)
->>>>>>> ae5c74ed
-            else:
-                pattern[j * s_y + SIZE, i * s_y + SIZE] = WHITE
-    return WHITE - pattern
-
-
-def draw(event, x, y, flags, param):
-    """
-    Mouse callback function. Handles events for drawing (left-click)
-    and erasing (right-click).
-    """
-    global CAMERA, DRAWING, ERASING, SIZE, SHAPE
-
-    if event == cv2.EVENT_LBUTTONDOWN:
-        DRAWING = True
-    if event == cv2.EVENT_RBUTTONDOWN:
-        ERASING = True
-
-    if event == cv2.EVENT_MOUSEMOVE or \
-       (cv2.EVENT_LBUTTONDOWN or cv2.EVENT_RBUTTONDOWN):
-        if DRAWING:
-            if SHAPE == 'circle':
-                cv2.circle(CAMERA, (x, y), SIZE, (WHITE, WHITE, WHITE), -1)
-                cv2.circle(CAMERA_IMG, (x, y), SIZE, (WHITE, WHITE, WHITE), -1)
-            if SHAPE == 'rect':
-                cv2.rectangle(CAMERA, (x - SIZE, y - SIZE),
-                              (x + SIZE, y + SIZE), (WHITE, WHITE, WHITE), -1)
-                cv2.rectangle(CAMERA_IMG, (x - SIZE, y - SIZE),
-                              (x + SIZE, y + SIZE), (WHITE, WHITE, WHITE), -1)
-        if ERASING:
-            if SHAPE == 'circle':
-                cv2.circle(CAMERA, (x, y), SIZE, (BLACK, BLACK, BLACK), -1)
-                cv2.circle(CAMERA_IMG, (x, y), SIZE, (BLACK, BLACK, BLACK), -1)
-            if SHAPE == 'rect':
-                cv2.rectangle(CAMERA, (x - SIZE, y - SIZE),
-                              (x + SIZE, y + SIZE), (BLACK, BLACK, BLACK), -1)
-                cv2.rectangle(CAMERA_IMG, (x - SIZE, y - SIZE),
-                              (x + SIZE, y + SIZE), (BLACK, BLACK, BLACK), -1)
-
-    if event == cv2.EVENT_LBUTTONUP:
-        DRAWING = False
-    if event == cv2.EVENT_RBUTTONUP:
-        ERASING = False
-
-
-def loadtransform(filename):
-    """
-    Mostly a wrapper around ``numpy.loadtxt`` for ``cv2`` float32
-    matrix. Returns an ``skimage.transform`` and uses a (crude)
-    heuristic to try to guess what kind of transformation has been
-    read. It has to deal with the impedance mismatch between ``cv2``
-    and ``skimage`` datatypes, float32 and float64, respectively.
-    """
-    params = np.loadtxt(filename, delimiter=',', dtype=np.float32)
-    if len(params) == 2:
-        return transform.PolynomialTransform(params)
-    else:
-        return transform.ProjectiveTransform(params)
-
-
-def handlekey(key):
-    """
-    Apply action after keypress.
-    """
-<<<<<<< HEAD
-    global CALIBRATION_MODE, CALIBRATION_TEST_MODE, CAMERA, CAMERA_IMG, DMA, \
-        INV_TRANSFORM, MAP1, MAP2, MODE, MONITOR_DIM, SIZE, SHAPE
-=======
-    global CALIBRATION_MODE, CAMERA, CAMERA_IMG, DMA, INV_TRANSFORM, \
-        MAP1, MAP2, MODE, SIZE, SHAPE
->>>>>>> ae5c74ed
-    if key == 27:
-        cv2.destroyAllWindows()
-        return 1
-    # Clear the screen with the BACKSPACE key
-    elif key == 8:
-        CAMERA[:] = BLACK
-        DMA[:] = WHITE
-    # Send image from CAMERA to DMA with the ENTER key. The keycode
-    # for return will depend on the platform, so \n and \r are both
-    # handled.
-    elif key == ord('\n') or key == ord('\r'):
-        import time
-        t0 = time.time()
-        DMA = WHITE - cv2.remap(CAMERA, MAP1, MAP2, cv2.INTER_CUBIC)
-        MODE = '(SENT)'
-    elif key == ord('f'):
-        cv2.setWindowProperty('DMA', cv2.WND_PROP_FULLSCREEN, 1)
-    elif key == ord('F'):
-        cv2.setWindowProperty('DMA', cv2.WND_PROP_FULLSCREEN, 0)
-    elif key == ord('r'):
-        SHAPE = 'rect'
-    elif key == ord('c'):
-        SHAPE = 'circle'
-    elif key == ord('s'):
-        print('diameter = {} px'.format(2 * SIZE + 1))
-    elif key == ord('='):
-        SIZE += 1
-    elif key == ord('-'):
-        SIZE -= 1
-        if SIZE <= 0:
-            SIZE = 0
-    elif key == ord('@'):
-        DMA[:] = BLACK  # WHITE
-        MODE = '(WHITE)'
-    elif key == ord('!'):
-        DMA[:] = WHITE  # BLACK
-        MODE = '(BLACK)'
-    elif key == ord('o'):
-        filename = filepicker.filepicker()
-        if filename != '':
-            INV_TRANSFORM = loadtransform(filename)
-            MAP1, MAP2 = _generate_maps(INV_TRANSFORM.params)
-    elif key == ord('h'):
-        printdoc()
-    elif key == ord('C'):
-        CALIBRATION_MODE = True
-        DMA = calibration_pattern()
-        MODE = '(CALIBRATION)'
-    elif key == ord('T'):
-<<<<<<< HEAD
-        CALIBRATION_TEST_MODE = True
-        CAMERA = calibration_pattern(screen_fraction=0.4, dim=MONITOR_DIM)
-        MODE = '(CALIBRATION TEST)'
-=======
-        CAMERA = calibration_pattern(dim=MONITOR_DIM, screen_fraction=0.7)
->>>>>>> ae5c74ed
-    if CALIBRATION_MODE:
-        CALIBRATION_STEP = 10
-        if key == ord('W'):
-            M = np.float32([[1, 0, 0], [0, 1, -CALIBRATION_STEP]])
-            DMA = cv2.warpAffine(DMA, M, DMA_DIM, borderMode=cv2.BORDER_WRAP)
-        elif key == ord('A'):
-            M = np.float32([[1, 0, -CALIBRATION_STEP], [0, 1, 0]])
-            DMA = cv2.warpAffine(DMA, M, DMA_DIM, borderMode=cv2.BORDER_WRAP)
-        elif key == ord('S'):
-            M = np.float32([[1, 0, 0], [0, 1, CALIBRATION_STEP]])
-            DMA = cv2.warpAffine(DMA, M, DMA_DIM, borderMode=cv2.BORDER_WRAP)
-        elif key == ord('D'):
-            M = np.float32([[1, 0, CALIBRATION_STEP], [0, 1, 0]])
-            DMA = cv2.warpAffine(DMA, M, DMA_DIM, borderMode=cv2.BORDER_WRAP)
-        elif key == ord('=') or key == ord('-'):
-            DMA = calibration_pattern()
-        elif key == 8:
-            CALIBRATION_MODE = False
-            MODE = ''
-<<<<<<< HEAD
-    if CALIBRATION_TEST_MODE:
-        CALIBRATION_STEP = 10
-        if key == ord('W'):
-            M = np.float32([[1, 0, 0], [0, 1, -CALIBRATION_STEP]])
-            CAMERA = cv2.warpAffine(CAMERA, M, MONITOR_DIM)
-        elif key == ord('A'):
-            M = np.float32([[1, 0, -CALIBRATION_STEP], [0, 1, 0]])
-            CAMERA = cv2.warpAffine(CAMERA, M, MONITOR_DIM)
-        elif key == ord('S'):
-            M = np.float32([[1, 0, 0], [0, 1, CALIBRATION_STEP]])
-            CAMERA = cv2.warpAffine(CAMERA, M, MONITOR_DIM)
-        elif key == ord('D'):
-            M = np.float32([[1, 0, CALIBRATION_STEP], [0, 1, 0]])
-            CAMERA = cv2.warpAffine(CAMERA, M, MONITOR_DIM)
-        elif key == ord('=') or key == ord('-'):
-            CAMERA = calibration_pattern(screen_fraction=0.4, dim=MONITOR_DIM)
-        elif key == ord('\n') or key == ord('\r'):
-            CALIBRATION_TEST_MODE = False
-            MODE = ''
-=======
->>>>>>> ae5c74ed
-    return 0
-
-
-def printdoc():
-    """
-    Print important keyboard shortcuts.
-    """
-    doc = {
-        'BACKSPACE': 'Clear all screens',
-        'f/F': 'Fullscreen/restore the DMA window size',
-        'ENTER': 'Send image to DMA',
-        'c/r': 'Set brush shape to circle/rectangle (default is circle)',
-        's': 'Print size of brush',
-        '=/-': 'Increase/decrease brush size',
-        '!/@': 'Set DMA to black/white',
-        'o': 'Open new transformation file',
-        'h': 'Show this help dialog',
-        'left-click/right-click': 'Draw/erase with brush.'
-    }
-    from operator import itemgetter
-    title = 'Keyboard shortcuts'
-    space = max(map(len, doc.keys()))
-    print(title)
-    # Sort help by description.
-    for k, v in sorted(doc.items(), key=itemgetter(1)):
-        print('{:>{s}} : {}'.format(k, v, s=space))
-
-
-def _generate_maps(tform, order=3):
-    global CAMERA_DIM, DMA_DIM, MAP1, MAP2
-    # src, dst, tform = _warp_test()
-    x, y = np.meshgrid(np.arange(DMA_DIM[0]), np.arange(DMA_DIM[1]))
-<<<<<<< HEAD
-    on = np.ones(x.shape, dtype=x.dtype)
-    powers = np.stack((on, x, y, x**2, x * y, y**2, x**3,
-                       x**2 * y, x * y**2, y**3))
-=======
-    powers = (x**i * y**(j-i)
-              for j in range(order+1)
-              for i in range(j+1))
->>>>>>> ae5c74ed
-    mapx = np.zeros(DMA_DIM[-1::-1], dtype='float32')
-    mapy = np.zeros(DMA_DIM[-1::-1], dtype='float32')
-    for i, p in enumerate(powers):
-        mapx += tform[0, i] * p
-        mapy += tform[1, i] * p
-    MAP1, MAP2 = cv2.convertMaps(
-        map1=mapx, map2=mapy, dstmap1type=cv2.CV_16SC2, nninterpolation=False)
-    return MAP1, MAP2
-
-
-def _warp_test():
-    src = np.array([[351., 135.], [511., 135.], [671., 135.], [831., 135.],
-                    [351., 231.], [511., 231.], [671., 231.], [831., 231.],
-                    [351., 327.], [511., 327.], [671., 327.], [831., 327.],
-                    [351., 424.], [511., 424.], [671., 424.], [831., 424.]])
-
-    dst = np.array([[440., 449.], [319., 457.], [199., 465.], [79., 473.],
-                    [437., 311.], [317., 322.], [196., 330.], [75., 341.],
-                    [435., 173.], [314., 184.], [192., 194.], [71., 203.],
-                    [430., 39.], [310., 46.], [189., 53.], [68., 63.]])
-
-    tform = np.array([[
-        7.00374748e+02, -7.30131577e-01, 1.53052776e-02, -3.04479066e-05,
-        -5.03457332e-05, -8.34824240e-05, 2.43427833e-08, -5.38033585e-08,
-        1.82036704e-07, -5.14826599e-08
-    ], [
-        6.13218816e+02, 1.17450369e-01, -1.46495340e+00, -1.69348298e-04,
-        2.86958525e-04, -1.49289015e-04, 8.61463811e-08, 6.86296386e-08,
-        -6.59559586e-07, 5.84696922e-07
-    ]])
-
-    return src, dst, tform
-
-
-def main():
-    import argparse
-    import sys
-
-    global CAMERA_DIM, DMA_DIM, DMA_TEMP, INV_TRANSFORM, MAP1, MAP2, \
-        MONITOR_DIM
-
-    parser = argparse.ArgumentParser(description='Process stuff.')
-    parser.add_argument(
-        '--file', metavar='inverseTransformFile', type=str, default='')
-
-    args, _ = parser.parse_known_args()
-    if args.file:
-        INV_TRANSFORM = loadtransform(args.file)
-        MAP1, MAP2 = _generate_maps(INV_TRANSFORM.params)
-    else:
-        INV_TRANSFORM = np.array([[0,1,0,0,0,0,0,0,0,0],
-                                  [0,0,1,0,0,0,0,0,0,0]],
-                                  dtype='float64')
-        MAP1, MAP2 = _generate_maps(INV_TRANSFORM)
-        print(
-            'No transformation file specified, using identity.',
-            file=sys.stderr)
-
-    cv2.namedWindow('DMA', cv2.WINDOW_NORMAL)
-    cv2.namedWindow('CAMERA', cv2.WINDOW_AUTOSIZE)
-    cv2.setMouseCallback('CAMERA', draw)
-
-    while True:
-        key = cv2.waitKey(50) & 0xFF
-        # ``handlekey`` returns 1 when program should quit.
-        if handlekey(key):
-            break
-        cv2.imshow('CAMERA', CAMERA)
-        cv2.setWindowTitle('CAMERA', 'CAMERA ' + MODE)
-        cv2.imshow('DMA', DMA)
-
-
-if __name__ == '__main__':
-    main()
+"""
+Provides functionality for drawing on a canvas and copying the
+contents to another canvas. Intended for controlling the display of a
+digital mirror array from another monitor. To account for optical path
+distortion, a transformation matrix can be provided as a
+column-separated file.
+"""
+
+from __future__ import division, print_function
+import numpy as np
+from skimage import transform
+import cv2
+import filepicker
+
+# Constants
+WHITE = 65535
+BLACK = 0
+
+# Hardware constants
+DMA_DIM = (1280, 800)
+MONITOR_DIM = (512, 512)
+CAMERA_DIM = (256, 256)
+
+# Initial parameters
+DRAWING = False
+ERASING = False
+SHAPE = 'circle'
+SIZE = 5
+
+CALIBRATION_MODE = False
+
+INV_TRANSFORM = np.eye(3, dtype=np.float32)
+
+CAMERA_IMG = np.zeros(MONITOR_DIM, np.uint16)
+CAMERA = CAMERA_IMG.copy()
+
+DMA = np.ones(DMA_DIM[-1::-1], np.uint8)
+DMA_TEMP = DMA.copy()
+
+MAP1 = np.zeros(DMA.shape, dtype='float32')
+MAP2 = np.zeros(DMA.shape, dtype='float32')
+
+MODE = '(BLACK)'
+
+
+def calibration_pattern(nx=4, ny=4, screen_fraction=0.3, dim=DMA_DIM):
+    global SIZE
+    width, height = dim
+
+    # Minimum spacing
+    # sx = int(w / (nx * s) - 2)
+    # sy = int(h / (ny * s) - 2)
+
+    # Maximum spacing
+    # sx = int(2 * s + (w - nx * 2 * s) / (nx - 1))
+    # sy = int(2 * s + (h - ny * 2 * s) / (ny - 1))
+
+    # Constant spacing
+    # s_x = int(screen_fraction * width / (nx - 1))
+    s_y = int(screen_fraction * height / (ny - 1))
+
+    # sx = int((screen_fraction * w - nx * 2 * s) / (nx - 1))
+    # sy = int((screen_fraction * h - ny * 2 * s) / (ny - 1))
+
+    pattern = np.zeros(dim[-1::-1])
+    for i in range(nx):
+        for j in range(ny):
+            if SIZE != 0:
+                cv2.circle(pattern, (i * s_y + SIZE + (width - s_y * (nx - 1)) // 2,
+                                     j * s_y + SIZE + (height - s_y * (ny - 1)) // 2),
+                           SIZE,
+                           (WHITE, WHITE, WHITE), -1, lineType=cv2.LINE_AA)
+            else:
+                pattern[j * s_y + SIZE, i * s_y + SIZE] = WHITE
+    return WHITE - pattern
+
+
+def draw(event, x, y, flags, param):
+    """
+    Mouse callback function. Handles events for drawing (left-click)
+    and erasing (right-click).
+    """
+    global CAMERA, DRAWING, ERASING, SIZE, SHAPE
+
+    if event == cv2.EVENT_LBUTTONDOWN:
+        DRAWING = True
+    if event == cv2.EVENT_RBUTTONDOWN:
+        ERASING = True
+
+    if event == cv2.EVENT_MOUSEMOVE or \
+       (cv2.EVENT_LBUTTONDOWN or cv2.EVENT_RBUTTONDOWN):
+        if DRAWING:
+            if SHAPE == 'circle':
+                cv2.circle(CAMERA, (x, y), SIZE, (WHITE, WHITE, WHITE), -1)
+                cv2.circle(CAMERA_IMG, (x, y), SIZE, (WHITE, WHITE, WHITE), -1)
+            if SHAPE == 'rect':
+                cv2.rectangle(CAMERA, (x - SIZE, y - SIZE),
+                              (x + SIZE, y + SIZE), (WHITE, WHITE, WHITE), -1)
+                cv2.rectangle(CAMERA_IMG, (x - SIZE, y - SIZE),
+                              (x + SIZE, y + SIZE), (WHITE, WHITE, WHITE), -1)
+        if ERASING:
+            if SHAPE == 'circle':
+                cv2.circle(CAMERA, (x, y), SIZE, (BLACK, BLACK, BLACK), -1)
+                cv2.circle(CAMERA_IMG, (x, y), SIZE, (BLACK, BLACK, BLACK), -1)
+            if SHAPE == 'rect':
+                cv2.rectangle(CAMERA, (x - SIZE, y - SIZE),
+                              (x + SIZE, y + SIZE), (BLACK, BLACK, BLACK), -1)
+                cv2.rectangle(CAMERA_IMG, (x - SIZE, y - SIZE),
+                              (x + SIZE, y + SIZE), (BLACK, BLACK, BLACK), -1)
+
+    if event == cv2.EVENT_LBUTTONUP:
+        DRAWING = False
+    if event == cv2.EVENT_RBUTTONUP:
+        ERASING = False
+
+
+def loadtransform(filename):
+    """
+    Mostly a wrapper around ``numpy.loadtxt`` for ``cv2`` float32
+    matrix. Returns an ``skimage.transform`` and uses a (crude)
+    heuristic to try to guess what kind of transformation has been
+    read. It has to deal with the impedance mismatch between ``cv2``
+    and ``skimage`` datatypes, float32 and float64, respectively.
+    """
+    params = np.loadtxt(filename, delimiter=',', dtype=np.float32)
+    if len(params) == 2:
+        return transform.PolynomialTransform(params)
+    else:
+        return transform.ProjectiveTransform(params)
+
+
+def handlekey(key):
+    """
+    Apply action after keypress.
+    """
+    global CALIBRATION_MODE, CAMERA, CAMERA_IMG, DMA, INV_TRANSFORM, \
+        MAP1, MAP2, MODE, SIZE, SHAPE
+    if key == 27:
+        cv2.destroyAllWindows()
+        return 1
+    # Clear the screen with the BACKSPACE key
+    elif key == 8:
+        CAMERA[:] = BLACK
+        DMA[:] = WHITE
+    # Send image from CAMERA to DMA with the ENTER key. The keycode
+    # for return will depend on the platform, so \n and \r are both
+    # handled.
+    elif key == ord('\n') or key == ord('\r'):
+        import time
+        t0 = time.time()
+        DMA = WHITE - cv2.remap(CAMERA, MAP1, MAP2, cv2.INTER_CUBIC)
+        MODE = '(SENT)'
+    elif key == ord('f'):
+        cv2.setWindowProperty('DMA', cv2.WND_PROP_FULLSCREEN, 1)
+    elif key == ord('F'):
+        cv2.setWindowProperty('DMA', cv2.WND_PROP_FULLSCREEN, 0)
+    elif key == ord('r'):
+        SHAPE = 'rect'
+    elif key == ord('c'):
+        SHAPE = 'circle'
+    elif key == ord('s'):
+        print('diameter = {} px'.format(2 * SIZE + 1))
+    elif key == ord('='):
+        SIZE += 1
+    elif key == ord('-'):
+        SIZE -= 1
+        if SIZE <= 0:
+            SIZE = 0
+    elif key == ord('@'):
+        DMA[:] = BLACK  # WHITE
+        MODE = '(WHITE)'
+    elif key == ord('!'):
+        DMA[:] = WHITE  # BLACK
+        MODE = '(BLACK)'
+    elif key == ord('o'):
+        filename = filepicker.filepicker()
+        if filename != '':
+            INV_TRANSFORM = loadtransform(filename)
+            MAP1, MAP2 = _generate_maps(INV_TRANSFORM.params)
+    elif key == ord('h'):
+        printdoc()
+    elif key == ord('C'):
+        CALIBRATION_MODE = True
+        DMA = calibration_pattern()
+        MODE = '(CALIBRATION)'
+    elif key == ord('T'):
+        CAMERA = calibration_pattern(dim=MONITOR_DIM, screen_fraction=0.7)
+    if CALIBRATION_MODE:
+        CALIBRATION_STEP = 10
+        if key == ord('W'):
+            M = np.float32([[1, 0, 0], [0, 1, -CALIBRATION_STEP]])
+            DMA = cv2.warpAffine(DMA, M, DMA_DIM, borderMode=cv2.BORDER_WRAP)
+        elif key == ord('A'):
+            M = np.float32([[1, 0, -CALIBRATION_STEP], [0, 1, 0]])
+            DMA = cv2.warpAffine(DMA, M, DMA_DIM, borderMode=cv2.BORDER_WRAP)
+        elif key == ord('S'):
+            M = np.float32([[1, 0, 0], [0, 1, CALIBRATION_STEP]])
+            DMA = cv2.warpAffine(DMA, M, DMA_DIM, borderMode=cv2.BORDER_WRAP)
+        elif key == ord('D'):
+            M = np.float32([[1, 0, CALIBRATION_STEP], [0, 1, 0]])
+            DMA = cv2.warpAffine(DMA, M, DMA_DIM, borderMode=cv2.BORDER_WRAP)
+        elif key == ord('=') or key == ord('-'):
+            DMA = calibration_pattern()
+        elif key == 8:
+            CALIBRATION_MODE = False
+            MODE = ''
+    return 0
+
+
+def printdoc():
+    """
+    Print important keyboard shortcuts.
+    """
+    doc = {
+        'BACKSPACE': 'Clear all screens',
+        'f/F': 'Fullscreen/restore the DMA window size',
+        'ENTER': 'Send image to DMA',
+        'c/r': 'Set brush shape to circle/rectangle (default is circle)',
+        's': 'Print size of brush',
+        '=/-': 'Increase/decrease brush size',
+        '!/@': 'Set DMA to black/white',
+        'o': 'Open new transformation file',
+        'h': 'Show this help dialog',
+        'left-click/right-click': 'Draw/erase with brush.'
+    }
+    from operator import itemgetter
+    title = 'Keyboard shortcuts'
+    space = max(map(len, doc.keys()))
+    print(title)
+    # Sort help by description.
+    for k, v in sorted(doc.items(), key=itemgetter(1)):
+        print('{:>{s}} : {}'.format(k, v, s=space))
+
+
+def _generate_maps(tform, order=3):
+    global CAMERA_DIM, DMA_DIM, MAP1, MAP2
+    # src, dst, tform = _warp_test()
+    x, y = np.meshgrid(np.arange(DMA_DIM[0]), np.arange(DMA_DIM[1]))
+    powers = (x**i * y**(j-i)
+              for j in range(order+1)
+              for i in range(j+1))
+    mapx = np.zeros(DMA_DIM[-1::-1], dtype='float32')
+    mapy = np.zeros(DMA_DIM[-1::-1], dtype='float32')
+    for i, p in enumerate(powers):
+        mapx += tform[0, i] * p
+        mapy += tform[1, i] * p
+    MAP1, MAP2 = cv2.convertMaps(
+        map1=mapx, map2=mapy, dstmap1type=cv2.CV_16SC2, nninterpolation=False)
+    return MAP1, MAP2
+
+
+def _warp_test():
+    src = np.array([[351., 135.], [511., 135.], [671., 135.], [831., 135.],
+                    [351., 231.], [511., 231.], [671., 231.], [831., 231.],
+                    [351., 327.], [511., 327.], [671., 327.], [831., 327.],
+                    [351., 424.], [511., 424.], [671., 424.], [831., 424.]])
+
+    dst = np.array([[440., 449.], [319., 457.], [199., 465.], [79., 473.],
+                    [437., 311.], [317., 322.], [196., 330.], [75., 341.],
+                    [435., 173.], [314., 184.], [192., 194.], [71., 203.],
+                    [430., 39.], [310., 46.], [189., 53.], [68., 63.]])
+
+    tform = np.array([[
+        7.00374748e+02, -7.30131577e-01, 1.53052776e-02, -3.04479066e-05,
+        -5.03457332e-05, -8.34824240e-05, 2.43427833e-08, -5.38033585e-08,
+        1.82036704e-07, -5.14826599e-08
+    ], [
+        6.13218816e+02, 1.17450369e-01, -1.46495340e+00, -1.69348298e-04,
+        2.86958525e-04, -1.49289015e-04, 8.61463811e-08, 6.86296386e-08,
+        -6.59559586e-07, 5.84696922e-07
+    ]])
+
+    return src, dst, tform
+
+
+def main():
+    import argparse
+    import sys
+
+    global CAMERA_DIM, DMA_DIM, DMA_TEMP, INV_TRANSFORM, MAP1, MAP2, \
+        MONITOR_DIM
+
+    parser = argparse.ArgumentParser(description='Process stuff.')
+    parser.add_argument(
+        '--file', metavar='inverseTransformFile', type=str, default='')
+
+    args, _ = parser.parse_known_args()
+    if args.file:
+        INV_TRANSFORM = loadtransform(args.file)
+        MAP1, MAP2 = _generate_maps(INV_TRANSFORM.params)
+    else:
+        INV_TRANSFORM = np.array([[0,1,0,0,0,0,0,0,0,0],
+                                  [0,0,1,0,0,0,0,0,0,0]],
+                                  dtype='float64')
+        MAP1, MAP2 = _generate_maps(INV_TRANSFORM)
+        print(
+            'No transformation file specified, using identity.',
+            file=sys.stderr)
+
+    cv2.namedWindow('DMA', cv2.WINDOW_NORMAL)
+    cv2.namedWindow('CAMERA', cv2.WINDOW_AUTOSIZE)
+    cv2.setMouseCallback('CAMERA', draw)
+
+    while True:
+        key = cv2.waitKey(50) & 0xFF
+        # ``handlekey`` returns 1 when program should quit.
+        if handlekey(key):
+            break
+        cv2.imshow('CAMERA', CAMERA)
+        cv2.setWindowTitle('CAMERA', 'CAMERA ' + MODE)
+        cv2.imshow('DMA', DMA)
+
+
+if __name__ == '__main__':
+    main()